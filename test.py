from rbm import RBM
from dbn import DBN
import util
import logging
import numpy as np


log = logging.getLogger(__name__)


<<<<<<< HEAD
def main():
    logging.basicConfig(level=logging.INFO)
    log.info('Test cod for Theano DBN')

    rbm = RBM(32 * 24, 588)
    # util.display_RBM(rbm, 32, 24)

=======
def get_data(cls_count=None):
>>>>>>> adf32367
    #   trainset loading
    X, y, classes = util.load_trainset()
    log.info('Read %d samples', len(y))

<<<<<<< HEAD
    #   for testing use only classes A, B, C
    log.info('Taking a subset of training data')
    classes_mod = 'A'
    bool_mask = np.array([(classes[ind] in classes_mod) for ind in y])
    # X_mod = X[bool_mask]
    X_mod = X
    log.info('Subset has %d elements', len(X_mod))

    #   train the RBM for a while!
    X_mnb = util.create_minibatches(X_mod, None, 20 * len(classes))

    cost, time, hist = rbm.train(
        X_mnb, 10, eps=0.05, spars=0.05, spars_cost=6.0, pcd=True, steps=1)
=======
    #   for testing use only a few classes
    if (cls_count is not None) & (cls_count < len(classes)):
        log.info('Taking a subset of training data')

        cls = ['A', 'B', 'C', 'D', 'E', 'F', 'X', '_BLANK', '_UNKNOWN']
        bool_mask = np.array([(classes[ind] in cls[:cls_count]) for ind in y])
        X = X[bool_mask]
        y = y[bool_mask]
        log.info('Subset has %d elements', len(X))

    return X, y, classes


def test_rbm():

    log.info('Testing RBM')
    rbm = RBM(32 * 24, 100)
    # util.display_RBM(rbm, 32, 24)

    #   trainset loading
    cls_count = 9
    X, y, classes = get_data(cls_count=cls_count)

    #   train the RBM for a while!
    X_mnb = util.create_minibatches(X, None, 20 * cls_count)

    cost, time, hid_act = rbm.train(
        X_mnb, **{'epochs': 5, 'eps': 0.05, 'spars': 0.05, 'spars_cost': 6.0})
>>>>>>> adf32367

    util.display_RBM(rbm, 32, 24)


def test_dbn():

    log.info('Testing DBN')

    #   trainset loading
    cls_count = 9
    X, y, classes = get_data(cls_count=None)

    X_mnb, y_mnb = util.create_minibatches(X, y, 20 * cls_count)

    # lin_eps = util.lin_reducer(0.05, 0.002, 20)
    dbn = DBN([32 * 24, 588, 588], cls_count)
    dbn.train(X_mnb, y_mnb, [
        {'epochs': 50, 'eps': 0.05, 'spars': 0.05, 'spars_cost': 0.3},
        {'epochs': 1, 'eps': 0.05}
    ])


def main():
    logging.basicConfig(level=logging.INFO)
    test_rbm()


if __name__ == '__main__':
    main()<|MERGE_RESOLUTION|>--- conflicted
+++ resolved
@@ -8,36 +8,11 @@
 log = logging.getLogger(__name__)
 
 
-<<<<<<< HEAD
-def main():
-    logging.basicConfig(level=logging.INFO)
-    log.info('Test cod for Theano DBN')
-
-    rbm = RBM(32 * 24, 588)
-    # util.display_RBM(rbm, 32, 24)
-
-=======
 def get_data(cls_count=None):
->>>>>>> adf32367
     #   trainset loading
     X, y, classes = util.load_trainset()
     log.info('Read %d samples', len(y))
 
-<<<<<<< HEAD
-    #   for testing use only classes A, B, C
-    log.info('Taking a subset of training data')
-    classes_mod = 'A'
-    bool_mask = np.array([(classes[ind] in classes_mod) for ind in y])
-    # X_mod = X[bool_mask]
-    X_mod = X
-    log.info('Subset has %d elements', len(X_mod))
-
-    #   train the RBM for a while!
-    X_mnb = util.create_minibatches(X_mod, None, 20 * len(classes))
-
-    cost, time, hist = rbm.train(
-        X_mnb, 10, eps=0.05, spars=0.05, spars_cost=6.0, pcd=True, steps=1)
-=======
     #   for testing use only a few classes
     if (cls_count is not None) & (cls_count < len(classes)):
         log.info('Taking a subset of training data')
@@ -66,7 +41,6 @@
 
     cost, time, hid_act = rbm.train(
         X_mnb, **{'epochs': 5, 'eps': 0.05, 'spars': 0.05, 'spars_cost': 6.0})
->>>>>>> adf32367
 
     util.display_RBM(rbm, 32, 24)
 
